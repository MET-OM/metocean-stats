--- conflicted
+++ resolved
@@ -588,8 +588,7 @@
     else:
         raise ValueError("Shape is not correct")
 
-<<<<<<< HEAD
-
+        
 def test_table_linear_regression():
     output_file='test_table_linear_regerssion.csv'
     df, _, _ = tables.table_linear_regression(df=ds,var='HS',stat='mean',method=['Least-Squares','Theil-Sen','Kendall-tau'],confidence_interval=0.95,intercept=True,output_file=output_file)
@@ -600,10 +599,9 @@
     else:
         raise ValueError("Shape linear regression table is not correct")
 
-=======
+
 def test_table_monthly_freq_1dspectrum():
     output_file='test_table_monthly_freq_1dspectrum.csv'
     df = tables.table_monthly_freq_1dspectrum(data=ds_synthetic_spectra,var='SPEC',output_file=output_file)
     if os.path.exists(output_file):
         os.remove(output_file)
->>>>>>> cb792d06
