--- conflicted
+++ resolved
@@ -4,10 +4,6 @@
 import sys
 import matplotlib.ticker as mticker
 import matplotlib as mpl
-<<<<<<< HEAD
-
-=======
->>>>>>> c80bc0ed
 
 def rose(data,
          var_dir,
