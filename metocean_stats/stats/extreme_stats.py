from typing import Dict, Sequence
import pandas as pd
import numpy as np
import matplotlib.pyplot as plt
import xarray as xr
from .aux_funcs import Tp_correction


def return_levels_pot(data, var, dist='Weibull_2P', 
                      periods=[50, 100, 1000], 
                      threshold=None, r="48h"):
    """
    Calulates return value estimates for different periods, fitting a 
    given distribution to threshold excess values of the data.  
    
    data (pd.DataFrame): dataframe containing the time series
    var (str): name of the variable
    dist (str): POT distribution to choose from 'GP' for Generalized Pareto,
                'Weibull_2P' for Weibull 2-paremeters or 'EXP' for exponential
    periods (1D-array or list): List of periods to for which to return return
                                value estimates
    threshold (float): Threshold used to define the extremes
    r (str): Minimum period of time between two peaks. Default 48h.
    
    return (pandas DataFrame): return levels estimates and corresponding
                               probability of non-exceedance indexed by 
                               corresponding periods. Also contains attrs for 
                               the method, the distribution, the threshold, 
                               and the period considered between independent 
                               extremes (r).  
    
    Function written by dung-manh-nguyen and KonstantinChri.
    """
    import scipy.stats as stats
    from pyextremes import get_extremes

    if threshold == None:
        threshold = get_threshold_os(data=data, var=var)
    else:
        pass
    
    extremes = get_extremes(data[var], method="POT", threshold=threshold, r=r)
    
    years = data.index.year
    yr_num = years[-1]-years[0]+1
    length_data = extremes.shape[0]
    # in hours 
    time_step = yr_num*365.2422*24/length_data
    # years is converted to K-th
    return_periods = np.array(periods)*24*365.2422/time_step
    
    if dist == 'Weibull_2P':
        shape, loc, scale = stats.weibull_min.fit(extremes-threshold, floc=0)
        return_levels = stats.weibull_min.isf(1/return_periods, 
                                              shape, loc, scale)\
                                              + threshold
    elif dist == 'EXP':
        loc, scale = stats.expon.fit(extremes-threshold)
        return_levels = stats.expon.isf(1/return_periods, loc, scale)\
                                        + threshold
    elif dist == 'GP':
        shape, loc, scale = stats.genpareto.fit(extremes-threshold)
        return_levels = stats.genpareto.isf(1/return_periods, 
                                            shape, loc, scale)\
                                            + threshold
    else:
        print ('please check method/distribution, must be one of: EXP, \
                GP or Weibull_2P')
                           
    df = pd.DataFrame({'return_levels':return_levels,
                       'periods': periods})
    df = df.set_index('periods')
    df.loc[df.index >= 1, 'prob_non_exceedance'] = \
                                               1 - 1 / df.index[df.index >= 1]
    df.attrs['method'] = 'pot'
    df.attrs['dist'] = dist
    df.attrs['r'] = '48h'
    df.attrs['threshold'] = threshold
    df.attrs['var'] = var

    return df


def return_levels_annual_max(data, var='hs', dist='GEV', 
                             periods=[50, 100, 1000]): 
    """
    Calulates return value estimates for different periods, fitting a 
    Generalized Extreme Value ('GEV') or a Gumbel ('GUM') distribution to given 
    data.  
    
    data (pd.DataFrame): dataframe containing the time series
    var (str): name of the variable 
    periods (1D-array or list): List of periods to for which to return return
                                value estimates
    method (str): Distribution to fit to the data. Either 'GEV' for Generalized
    Extreme Value or 'GUM' for Gumbel.
    
    return (pandas DataFrame): return levels estimates and corresponding
                               probability of non-exceedance indexed by 
                               corresponding periods. 
                               Also contains attrs for the method, 
                               and the distribution. 
    
    Function written by dung-manh-nguyen and KonstantinChri.   
    """
    it_selected_max = data.groupby(data.index.year)[var].idxmax().values
    # get annual maximum with actual dates that maximum occured
    data_am = data[var].loc[it_selected_max] 
    periods = np.array(periods, dtype=float)
    for i in range(len(periods)) :
        if periods[i] == 1 : 
            periods[i] = 1.6

    if dist == 'GEV':
        from scipy.stats import genextreme
        # fit data
        shape, loc, scale = genextreme.fit(data_am) 
        # Compute the return levels for several return periods       
        return_levels = genextreme.isf(1/periods, shape, loc, scale)

    elif dist == 'GUM': 
        from scipy.stats import gumbel_r 
        loc, scale = gumbel_r.fit(data_am) # fit data
        # Compute the return levels for several return periods.
        return_levels = gumbel_r.isf(1/periods, loc, scale)

    else:
        print ('please check method/distribution, must be either GEV or GUM')

    df = pd.DataFrame({'return_levels':return_levels,
                       'periods': periods})
    df = df.set_index('periods')
    df.loc[df.index >= 1, 'prob_non_exceedance'] = \
                                               1 - 1 / df.index[df.index >= 1]
    df.attrs['method'] = 'AM'
    df.attrs['dist'] = dist
    df.attrs['var'] = var

    return df


def return_levels_idm(data, var, dist='Weibull_3P', 
                      periods=[50, 100, 1000]):
    """
    Calulates return value estimates for different periods, fitting a 
    given distribution to all available data (initial distribution method).  
    
    data (pd.DataFrame): dataframe containing the time series
    var (str): name of the variable
    dist (str): 'Weibull_3P' for 3-parameters Weibull distribution
    periods (1D-array or list): List of periods to for which to return return
                                value estimates
    
    return (pandas DataFrame): return levels estimates and corresponding
                               probability of non-exceedance indexed by 
                               corresponding periods. 
                               Also contains attrs for the method, 
                               and the distribution.
    
    """
    import scipy.stats as stats

    # time step between each data, in hours
    time_step = ((data.index[-1]-data.index[0]).days + 1)*24/data.shape[0]
    # years is converted to K-th
    return_periods = np.array(periods)*24*365.2422/time_step
    
    if dist == 'Weibull_3P':
        shape, loc, scale = param = Weibull_method_of_moment(data[var])
        return_levels = stats.weibull_min.isf(1/return_periods, 
                                              shape, loc, scale)
        
    else:
        print ('please check method/distribution, must be one of: EXP, \
                GP or Weibull_2P')

    df = pd.DataFrame({'return_levels':return_levels,
                       'periods': periods})
    df = df.set_index('periods')
    df.loc[df.index >= 1, 'prob_non_exceedance'] = \
                                               1 - 1 / df.index[df.index >= 1]
    df.attrs['method'] = 'idm'
    df.attrs['dist'] = dist
    df.attrs['var'] = var

    return df
 

def get_threshold_os(data, var):
    """
    Follows the method by Outten and Sobolowski (2021) to define the threshold 
    to be used in subroutine return_levels_pot
    
    data (pd.DataFrame): dataframe containing the time series
    var (str): name of the variable
    
    return: Threshold as defined in Outten and Sobolowski (2021)    
    
    Function written by clio-met (July 2023)
    """
    ts = data[var]
    yearly_max = ts.resample('YS').max()
    # Take the minimum of the yearly maxima found
    min_ym=yearly_max.min()
    
    return min_ym


def plot_return_levels(data, var, rl, output_file):
    """
    Plots data, extremes from these data and associated return levels.  
    
    data (pd.DataFrame): dataframe containing the time series
    var (str): name of the variable 
    rl (pandas DataFrame): Return level estimates, output of one of the
                           return_levels function
    output_file (str): Path to save the plot to.
    
    Function written by dung-manh-nguyen and KonstantinChri.
    """
    from pyextremes import get_extremes
    
    method = rl.attrs['method']

    color = plt.cm.rainbow(np.linspace(0, 1, len(rl)))
    fig, ax = plt.subplots(figsize=(12,6))
    data[var].plot(color='lightgrey')
    for i in range(len(rl.index)):
        ax.hlines(y=rl.return_levels.iloc[i], 
                  xmin=data[var].index[0], 
                  xmax=data[var].index[-1],
                  color=color[i], linestyle='dashed', linewidth=2,
                  label=str(rl.return_levels.iloc[i].round(2))+\
                            ' ('+str(int(rl.index[i]))+'y)')

    if method == 'pot':
        r = rl.attrs['r']
        threshold = rl.attrs['threshold']
        extremes = get_extremes(data[var], method="POT", 
                                threshold=threshold, r=r)
        it_selected_max = extremes.index.values

    elif method == 'AM':
        it_selected_max = data.groupby(data.index.year)[var].idxmax().values

    elif method == 'idm':
        it_selected_max = data[var].index.values

    plt.scatter(data[var][it_selected_max].index, 
                data[var].loc[it_selected_max], 
                s=10, marker='o', color='black', zorder=2)

    plt.grid(linestyle='dotted')
    plt.ylabel(var, fontsize=18)
    plt.xlabel('time', fontsize=18)
    plt.legend(loc='center left')
    plt.title(output_file.split('.')[0], fontsize=18)
    plt.tight_layout()
    plt.savefig(output_file)
    plt.close()


def probplot(data, sparams):    
    import scipy.stats as stats
    stats.probplot(data, sparams=sparams, 
                   dist=stats.genpareto,fit=True, plot=plt)
    plt.grid()
    plt.axline((data[0], data[0]), slope=1,label='y=x')
    plt.legend()
    plt.tight_layout()
    plt.show()
    return


def get_empirical_return_levels(data, var, method="POT",
                                block_size="365.2425D",
                                threshold=None):
    """
    Returns an estimation of observed return periods and return levels.
    
    data (pd.DataFrame): dataframe containing the time series
    var (str): name of the variable
    method (str): Method of definition for the extremes, 
                  'BM' for Block Maxima or 'POT' for Peak over threshold
    block_size (str): Size of the block for block maxima
    threshold (float): Threshold to be used for peak-over-threshold, default
                       None.
    
    return (pandas DataFrame): df, dataframe containing empirical return levels
                               and return periods. df.attrs contains meta-data
                               about the method used, threshold or block size 
                               used, and variable of interest.   
    """
    from pyextremes import get_extremes, get_return_periods
    
    if method == 'BM':
        extremes = get_extremes(ts=data[var],
                                method=method,
                                block_size=block_size)
        rp = get_return_periods(ts=data[var],
                                extremes=extremes,
                                extremes_method=method,
                                extremes_type="high",
                                return_period_size=block_size)
                                
        df = pd.DataFrame(rp).rename(columns = {
                                 'return period':'return_periods',
                                 var: 'return_levels'
                                 })\
                             .loc[:,['return_levels', 'return_periods']]
        df.attrs['method'] = 'BM'
        df.attrs['block_size'] = block_size
        df.attrs['var'] = var
        
    elif method == 'POT':
    
        if threshold is None:
             threshold = get_threshold_os(data=data, var=var)   
             
        extremes = get_extremes(ts=data[var],
                                method=method,
                                threshold=threshold)
        rp = get_return_periods(ts=data[var],
                                extremes=extremes,
                                extremes_method=method,
                                extremes_type="high")
                                
        df = pd.DataFrame(rp).rename(columns = {
                                 'return period':'return_periods',
                                 var: 'return_levels'
                                 })\
                             .loc[:,['return_levels', 'return_periods']]
                             
        df.loc[df['return_periods'] >= 1, 'prob_non_exceedance'] = \
                        1 - 1 / df[df['return_periods'] >= 1]['return_periods']
        df.attrs['method'] = 'POT'
        df.attrs['threshold'] = threshold
        df.attrs['var'] = var

    return df


def plot_diagnostic_return_levels(data, var, dist, 
                                  periods=np.arange(0.1, 1000, 0.1),
                                  threshold=None,
                                  output_file=None):
    """
    Plots empirical return level plot along one fitted distribution.

    data (pd.DataFrame): dataframe containing the time series
    var (str): name of the variable
    dist (str): name of the distribution to fit with the data
                         ('GP', 'GEV', 'GUM', 'Weibull_2P', 'EXP')
    periods (1D-array or list): Range of periods to compute
    threshold (float): Threshold used for POT methods
    
    return: plots the return value plot
    """
    
    if dist in ['GP', 'EXP', 'Weibull_2P']:
        
        if threshold is None:
             threshold = get_threshold_os(data=data, var=var)  
        
        # Get empirical return levels and periods 
        df_emp_rl = get_empirical_return_levels(data=data, var=var, 
                                                method='POT', 
                                                threshold=threshold)
        # Get model return levels and periods                                         
        df_model_rl = return_levels_pot(data, var, 
                                        dist=dist,
                                        threshold=threshold, 
                                        periods=periods)
        
    elif dist in ['GEV', 'GUM']:
    
        # Get empirical return levels and periods 
        df_emp_rl = get_empirical_return_levels(data=data, var=var, 
                                                method='BM')
        # Get model return levels and periods                                        
        df_model_rl = return_levels_annual_max(data, 
                                               var,
                                               dist=dist,
                                               periods=periods)
     
    # Plot obtained data   
    fig, ax = plt.subplots()   
    ax.scatter(df_emp_rl['return_periods'], 
               df_emp_rl['return_levels'], 
               marker="o", s=20, lw=1, facecolor="k", 
               edgecolor="w", zorder=20)
    ax.plot(df_model_rl.index, 
            df_model_rl['return_levels'],
            color='red',
            label=dist)
    ax.semilogx()
    ax.grid(True, which="both")
    ax.set_xlabel("Return period")
    ax.set_ylabel("Return levels")
    plt.legend()
    plt.tight_layout()
    if output_file is not None:
        plt.savefig(output_file)
    plt.show()
    

def plot_multi_diagnostic_return_levels(data, var, 
                                        dist_list=['GP','EXP',
                                                   'Weibull_2P'],
                                        periods=np.arange(0.1, 1000, 0.1),
                                        threshold=None,
                                        yaxis='prob',
                                        output_file=None):
    """
    Plots empirical value plot along fitted distributions.

    data (pd.DataFrame): dataframe containing the time series
    var (str): name of the variable
    dist_list (list of str): list of the names of the models to fit the
                                data and display
    periods (1D-array or list): Range of periods to compute
    threshold (float): Threshold used for POT methods
    yaxis (str): Either 'prob' (default) or 'rp', displays probability of
    non-exceedance or return period on yaxis respectively.
    output_file (str): path of the output file to save the plot, else None.

    return: plots the return value plot
    """

    if ('GP' or 'EXP' or 'Weibull_2P') in dist_list:
        
        # Get empirical return levels and periods
        if threshold is None:
             threshold = get_threshold_os(data=data, var=var)  
        
        # Get empirical return levels and periods 
        df_emp_rl = get_empirical_return_levels(data=data, 
                                                var=var, 
                                                method='POT', 
                                                threshold=threshold)

    elif ('GEV' or 'GUM') in dist_list:
    
        # Get empirical return levels and periods 
        df_emp_rl = get_empirical_return_levels(data=data, 
                                                var=var, 
                                                method='BM')
    elif ('Weibull_3P') in dist_list:
        
        interval = ((data.index[-1]-data.index[0]).days + 1)*24/data.shape[0]
        interval_day = 1/(24/interval)
        
        df_emp_rl = get_empirical_return_levels(data=data, 
                                                var=var, 
                                                method='BM',
                                                block_size= str(interval_day) + "D")
        df_emp_rl.loc[:,'return_periods'] = df_emp_rl.loc[:,'return_periods']/(365.24/interval_day)
        df_emp_rl = df_emp_rl.loc[df_emp_rl.loc[:,'return_periods'] >= 1.0,:]
                                                
    # Initialize plot and fill in empirical return levels
    fig, ax = plt.subplots()

    # Plot points (return level, return period) corresponding to
    # empirical values
    if yaxis == 'prob':
        # Troncate all series only to keep values corresponding to return 
        # period greater than 1 year
        df_emp_rl_cut = df_emp_rl[df_emp_rl['return_periods'] >= 1]

        ax.scatter(df_emp_rl_cut['return_levels'],
                   df_emp_rl_cut['return_periods'],
                   marker="o", s=20, lw=1,
                   facecolor="k", edgecolor="w", zorder=20)

    elif yaxis == 'rp':
         ax.scatter(df_emp_rl['return_levels'],
                    df_emp_rl['return_periods'],
                    marker="o", s=20, lw=1,
                    facecolor="k", edgecolor="w", zorder=20)

    for dist in dist_list:

        if dist in ['GP','Weibull_2P','EXP']:
            df_model_rl_tmp = return_levels_pot(data, var,
                                                dist=dist,
                                                threshold=threshold,
                                                periods=periods)

        elif dist in ['GEV','GUM']:
            df_model_rl_tmp = return_levels_annual_max(data, var,
                                                       dist=dist,
                                                       periods=periods)
                                                       
        elif dist in ['Weibull_3P']:
            df_model_rl_tmp = return_levels_idm(data, var, 
                                               dist=dist, 
                                               periods=periods)

        # Troncate all series only to keep values corresponding to return
        # period greater than 1 year
        df_model_rl_tmp_cut = df_model_rl_tmp[df_model_rl_tmp.index >= 1]

        # Plot (return levels, return periods) lines corresponding
        if yaxis == 'prob':
            ax.plot(df_model_rl_tmp_cut['return_levels'],
                    df_model_rl_tmp_cut.index,
                    label=dist)

        elif yaxis == 'rp':
            ax.plot(df_model_rl_tmp['return_levels'],
                    df_model_rl_tmp.index,
                    label=dist)

    plt.yscale('log')
    ax.grid(True, which="both")

    # Change label and ticklabels of y-axis, to display either probabilities
    # of non-exceedance or return period
    if yaxis == 'prob':
        ax.set_ylabel("Probability of non-exceedance")
        list_yticks = [1/0.9, 2, 10]\
                    + [10**i for i in range(2, 5) if max(periods) > 10**i]
        if max(periods) > max(list_yticks):
            list_yticks = list_yticks + [max(periods)]

        ax.set_yticks(list_yticks)
        ax.set_yticklabels([round(1-1/rp,5) for rp in list_yticks])

    elif yaxis == 'rp':
        ax.set_ylabel("Return period")

    ax.set_xlabel("Return levels")
    plt.legend()
    plt.tight_layout()

    # Save the plot if a path is given
    if output_file is not None:
        plt.savefig(output_file)

    plt.show()


def threshold_sensitivity(data, var, thresholds, 
                           dist_list=['GP','EXP','Weibull_2P'], 
                           period=100):
    """
    Returns theoretical return level for given return period and distribution,
    as a function of the threshold. Plots the return levels in function of the 
    thresholds, for each method and saves the result into the given output_file
    if output_file is not None.

    data (pd.DataFrame): dataframe containing the time series
    var (str): name of the variable
    thresholds (float): Range of thresholds used for POT methods
    dist_list (list of str): list of the names of the models to fit the
                                data and display
    period (int or float): Return period
    output_file (str): path of the output file to save the plot, else None.
    
    return: 
        dict_rl (dict of list of floats): Contains the return levels 
                                          corresponding to the given period for
                                          each distribution (key) 
                                          and each threshold
        thresholds (float): Range of thresholds used for POT methods
    """
    # Initialize the dictionnary with one key for each distribution
    dict_rl = {dist:[] for dist in dist_list}

    # For each threshold, and each method get the return value corresponding to 
    # the input period and add it to the corresponding list in the dictionnary
    for thresh in thresholds:
        for dist in dist_list:
            if dist in ['GP', 'Weibull_2P','EXP']:
                dict_rl[dist].append(return_levels_pot(data, 
                                                   var,
                                                   dist=dist,
                                                   threshold=thresh,
                                                   periods=[period])\
                                                   .iloc[0,0])

            elif dist in ['GEV','GUM']:
                dict_rl[dist].append(return_levels_annual_max(data, 
                                                          var,
                                                          dist=dist,
                                                          periods=[period])\
                                                          .iloc[0,0])

    df = pd.DataFrame(dict_rl)
    df['Thresholds'] = thresholds
    df = df.set_index('Thresholds')

    df.attrs['period'] = period
    df.attrs['var'] = var

    return df


def plot_threshold_sensitivity(df, output_file):
    """
    Plots theoretical return level for given return period and distribution,
    as a function of the threshold.

    df (pd.DataFrame): dataframe containing the return levels in function of 
                       the thresholds. The year of the corresponding return
                       levels as well as the variable are 
    output_file (str): path of the output file to save the plot

    return: plots return levels in function of the thresholds, for each method 
    and saves the result into the given output_file 
    """  
    fig, ax = plt.subplots(1,1)

    for dist in df.columns:

        ax.plot(df.index, df[dist], label=dist)

    ax.grid(True, which="both")
    ax.set_xlabel("Threshold")
    ax.set_ylabel(df.attrs['var'])
    ax.legend()
    plt.title('{} year return value estimate'.format(df.attrs['period']))

    # Save the plot if a path is given
    plt.savefig(output_file)

    plt.show()


def get_joint_2D_contour(data=pd.DataFrame,var1='hs', var2='tp', periods=[50,100]) -> Sequence[Dict]:
    """Compute a joint contour for the given return periods. 
    Input:
        data: pd.DataFrame
        var1: e.g., 'hs'
        var2: e.g., 'tp'
        return_periods: A list of return periods in years, default [50,100]
    Output:
         contours : list of joint contours, 
         i.e.,  number of contours based on given return_periods 
    """
    from virocon import get_OMAE2020_Hs_Tz, get_DNVGL_Hs_U,get_OMAE2020_Hs_Tz,get_OMAE2020_V_Hs, GlobalHierarchicalModel,IFORMContour, ISORMContour     
    # Define 2D joint distribution model
    dist_descriptions, fit_descriptions, _ = get_OMAE2020_Hs_Tz()
    model = GlobalHierarchicalModel(dist_descriptions)
    dt = (data.index[1]-data.index[0]).total_seconds()/3600  # duration in hours
    data_2D =  np.transpose(np.array([data[var1],data[var2]]))
    model.fit(data_2D, fit_descriptions=fit_descriptions)
    contours = []
    for rp in periods:
        alpha = 1 / (rp * 365.25 * 24 / dt)
        contour = IFORMContour(model, alpha)
        coords = contour.coordinates
        x = coords[:, 1].tolist()
        y = coords[:, 0].tolist()
        contours.append({
            'return_period': rp,
            'x': x,
            'y': y
        })
    return contours, data_2D


def plot_joint_2D_contour(data=pd.DataFrame,var1='hs', var2='tp', periods=[50,100], output_file='2D_contours.png') -> Sequence[Dict]:
    contours, data_2D = get_joint_2D_contour(data=data,var1=var1,var2=var2, periods=periods)
    """Plot joint contours for the given return periods. 
    Input:
        data: pd.DataFrame
        var1: e.g., 'hs'
        var2: e.g., 'tp'
        return_periods: A list of return periods in years, default [50,100]
        output_file: Path to save the plot 
    Output:
         figure with 2Djoint contours
    """
    # Plot the contours and save the plot

    fig, ax = plt.subplots()
    if len(data_2D)>0:
        import seaborn as sns
        sns.set_theme(style="ticks")
        sns.scatterplot(x=data_2D[:,1], y=data_2D[:,0], ax=ax, color='black')
    else:
        pass

    color = plt.cm.rainbow(np.linspace(0, 1, len(periods)))
    # Compute an IFORM contour with a return period of N years
    # loop over contours, get index

    for i,contour in enumerate(contours):
        # Plot the contour
        x = []
        x.extend(contour['x'])
        x.append(x[0])

        y = []
        y.extend(contour['y'])
        y.append(y[0])

        rp = contour['return_period']
        ax.plot(x, y, color=color[i],label=str(rp)+'y')

        ax.set_xlabel(var2,fontsize='16')
        ax.set_ylabel(var1,fontsize='16')

    plt.grid()
    plt.title(output_file.split('.')[0],fontsize=18)
    plt.legend()
    plt.savefig(output_file,dpi=300)
    return fig, ax
    
    
def return_levels_weibull_2p(data, var,
                             periods=[50, 100, 1000], 
                             threshold=None, r="48h"):
    """
    Calulates return value estimates for different periods, fitting a 
    2-parameters Weibull distribution to given data.  
    
    data (pd.DataFrame): dataframe containing the time series
    var (str): name of the variable 
    periods (1D-array or list): List of periods to for which to return return
                                value estimates
    threshold (float): Threshold used to define the extrems
    r (str): Minimum period of time between two peaks. Default 48h.
    
    return (list of float): return value estimates corresponding to input
                            periods 
    
    Function written by dung-manh-nguyen and KonstantinChri.
    """                         
    import scipy.stats as stats
    from pyextremes import get_extremes
    # how to use, to test this 
    #return_period = np.array([1,10,100,10000],dtype=float)
    #return_values = RVE_Weibull_2P(df.hs,return_period,threshold=6.2)
    #print (return_values)
    if threshold == None:
        threshold = get_threshold_os(data=data, var=var)
    else:
        pass
    extremes = get_extremes(data[var], method="POT", threshold=threshold, r=r)

    # Fit a 2-parameter Weibull distribution to the data
    shape, loc, scale = stats.weibull_min.fit(extremes, floc=0)

    years = data.index.year
    yr_num = years[-1]-years[0]+1
    length_data = extremes.shape[0]
    # in hours 
    time_step = yr_num*365.2422*24/length_data
    # years is converted to K-th
    return_period = np.array(periods)*24*365.2422/time_step 

    # Calculate the 2-parameter Weibull return value
    return_value = stats.weibull_min.isf(1/return_period, shape, loc, scale)

    #for i in range(len(return_value)) : 
    #    return_value[i] = round(return_value[i],1)
    #    rl[i] = round(return_value[i],1)

    return return_value


def return_levels_exp(data, var='hs', periods=[50, 100, 1000], 
                      threshold=None, r="48h"):
    """
    Calulates return value estimates for different periods, fitting an 
    exponential distribution to given data.  
    
    data (pd.DataFrame): dataframe containing the time series
    var (str): name of the variable 
    periods (1D-array or list): List of periods to for which to return return
                                value estimates
    threshold (float): Threshold used to define the extrems
    r (str): Minimum period of time between two peaks. Default 48h.
    
    return (list of float): return value estimates corresponding to input
                            periods 
    
    Function written by dung-manh-nguyen and KonstantinChri.
    """        
    from scipy.stats import expon
    from pyextremes import get_extremes
    # how to use this function 
    #return_periods = np.array([1.6, 10, 100, 10000]) # in years
    #return_values = RVE_EXP(df.hs,return_periods,4)
    #print (return_values)
    if threshold == None:
        threshold = get_threshold_os(data=data, var=var)
    else:
        pass
    extremes = get_extremes(data[var], method="POT", threshold=threshold, r=r)
    loc, scale = expon.fit(extremes)
    #print (loc,scale)

    years = data.index.year
    yr_num = years[-1]-years[0]+1
    length_data = extremes.shape[0]
    interval = yr_num*365.2422*24/length_data # in hours 
    # years is converted to K-th
    return_periods = np.array(periods)*24*365.2422/interval 

    return_levels = expon.isf(1/return_periods, loc, scale)

    return return_levels
        

def old_return_levels_GP(data, var, threshold=None, 
                          periods=[50,100], output_file=False):
    """
    Subroutine written by clio-met (July 2023)
    Purpose: calculates the return levels (rl) from a time series (ts) and given threshold for different return periods (periods)
    - Inputs:
    1) data is a dataframe with time enabled containing the hourly time series of the variable of interest (ex: wind speed)
    2) threshold is a scalar
    3) periods is a numpy array containing the return periods (in years) of interest (ex: np.array([20,30,50,100]))
    - Follows the POT method
    """
    if threshold == None:
        threshold = get_threshold_os(data=data, var=var)
    else:
        pass
    periods = np.array(periods, dtype=float)
    ts = data[var]
    # select the values above the threshold in the timeseries ts
    it=np.where(ts.values>=threshold)[0]
    # Group consecutive indices with a +/-2 days difference
    # to select only one event and not consecutive timesteps with values above threshold
    number_days_diff = 2
    larrs=np.split(it,np.where(np.diff(it)>number_days_diff*24)[0]+1)
    it_selected_max=[]
    # Pick the maximum value of the variable within groups
    for l in range(len(larrs)):
        mxi=np.argmax(ts.iloc[larrs[l]].values) # If several values are equal to the max, argmax takes the first occurrence 
        it_selected_max.append(larrs[l][mxi]) # index of points used in the analysis
        del mxi
    # Get the selected values and time for the extreme value analysis
    sel_val=ts.iloc[it_selected_max]

    #sel_time=sel_val.index
    # Total number of selected values
    ns=len(sel_val)
    # Number of selected values in each year
    ns_yr=sel_val.resample("YS").count() # Should give an array of 30 values if 30 years are considered
    # Expected rate of occurrence (mean number of occurrences per year)
    lambd=np.mean(ns_yr.values,axis=0)
    # Fit the Generalized Pareto distribution to the selected values
    from scipy.stats import genpareto
    shape,loc,scale = genpareto.fit(sel_val.values-threshold)
    rl = genpareto.isf(1/(lambd*periods), shape, loc, scale) + threshold

    # If the return level is unrealistic (usually very high), set rl to a special number
    rl=np.where(rl>=3*threshold,np.nan,rl)
    if output_file == False:
        pass
    else:
      plot_return_levels(data,var,rl,periods,output_file,
                         it_selected_max=ts.iloc[it_selected_max].index)
        #probplot(data=sel_val.values, sparams=(shape, loc, scale))

    return rl

def RVE_ALL(dataframe,var='hs',periods=np.array([1,10,100,1000]),distribution='Weibull3P',method='default',threshold='default'):
    
    # data : dataframe, should be daily or hourly
    # period: a value, or an array return periods =np.array([1,10,100,10000],dtype=float)
    # distribution: 'EXP', 'GEV', 'GUM', 'LoNo', 'Weibull2P' or 'Weibull3P'
    # method: 'default', 'AM' or 'POT'
    # threshold='default'(min anual maxima), or a value 

    import scipy.stats as stats
    from pyextremes import get_extremes
    
    it_selected_max = dataframe.groupby(dataframe.index.year)[var].idxmax().values
    
    df = dataframe[var]
    
    period = periods
    # get data for fitting 
    if method == 'default' : # all data 
        data = df.values
    elif method == 'AM' : # annual maxima
        annual_maxima = df.resample('Y').max() # get annual maximum 
        data = annual_maxima
    elif method == 'POT' : # Peak over threshold 
        if threshold == 'default' :
            annual_maxima = df.resample('Y').max() 
            threshold=annual_maxima.min()
        data = get_extremes(df, method="POT", threshold=threshold, r="48H")
    else:
        print ('Please check the method of filtering data')
    
    # Return periods in K-th element 
    try:
        for i in range(len(period)) :
            if period[i] == 1 : 
                period[i] = 1.5873
    except:
        if period == 1 : 
            period = 1.5873
            
    duration = (df.index[-1]-df.index[0]).days + 1 
    length_data = data.shape[0]
    interval = duration*24/length_data # in hours 
    period = period*365.2422*24/interval # years is converted to K-th
    
    # Fit a distribution to the data
    if distribution == 'EXP' : 
        loc, scale = stats.expon.fit(data)
        value = stats.expon.isf(1/period, loc, scale)
        #value = stats.expon.ppf(1 - 1 / period, loc, scale)
    elif distribution == 'GEV' :
        shape, loc, scale = stats.genextreme.fit(data) # fit data   
        value = stats.genextreme.isf(1/period, shape, loc, scale)
        #value = stats.genextreme.ppf(1 - 1 / period, shape, loc, scale)
    elif distribution == 'GUM' :
        loc, scale = stats.gumbel_r.fit(data) # fit data
        value = stats.gumbel_r.isf(1/period, loc, scale)
        #value = stats.gumbel_r.ppf(1 - 1 / period, loc, scale)
    elif distribution == 'LoNo' :
        shape, loc, scale = stats.lognorm.fit(data)
        value = stats.lognorm.isf(1/period, shape, loc, scale)
        #value = stats.lognorm.ppf(1 - 1 / period, shape, loc, scale)
    elif distribution == 'Weibull2P' :
        shape, loc, scale = stats.weibull_min.fit(data, floc=0) # (ML)
        value = stats.weibull_min.isf(1/period, shape, loc, scale)
        #value = stats.weibull_min.ppf(1 - 1 / period, shape, loc, scale)
    elif distribution == 'Weibull3P' : 
        shape, loc, scale = stats.weibull_min.fit(data) # (ML)
        value = stats.weibull_min.isf(1/period, shape, loc, scale)
        #value = stats.weibull_min.ppf(1 - 1 / period, shape, loc, scale)
    else:
        print ('Please check the distribution')    
        
    if method == 'default' :  
    	output_file= distribution + '.png'
    else:
        output_file= distribution + '(' + method + ')' + '.png'
        
    plot_return_levels(dataframe,var,value,periods,output_file,it_selected_max)
       
    return 


def joint_distribution_Hs_Tp(df,var1='hs',var2='tp',periods=np.array([1,10,100,10000]),save_rve=False, title='Hs-Tp joint distribution',file_out='Hs.Tp.joint.distribution.png',density_plot=False):  
    
    """
    This fuction will plot Hs-Tp joint distribution using LogNoWe model (the Lognormal + Weibull distribution) 
    df : dataframe, 
    var1 : Hs: significant wave height,
    var2 : Tp: Peak period 
    file_out: Hs-Tp joint distribution, optional
    """
    max_y = max(periods)
    
    def Weibull_method_of_moment(X):
        X=X+0.0001; 
        n=len(X);
        m1 = np.mean(X);
        cm1=np.mean((X-np.mean(X))**1);
        m2 = np.var(X);
        cm2=np.mean((X-np.mean(X))**2);
        m3 = stats.skew(X);
        cm3 = np.mean((X-np.mean(X))**3);
    
        from scipy.special import gamma
        def m1fun(a,b,c):
            return a+b*gamma(1+1/c)
        def cm2fun(b,c):
            return b**2*(gamma(1+2/c)-gamma(1+1/c)**2)
        def cm3fun(b,c):
            return b**3*(gamma(1+3/c)-3*gamma(1+1/c)*gamma(1+2/c)+2*gamma(1+1/c)**3)
        def cfun(c):
            return abs(np.sqrt(cm3fun(1,c)**2/cm2fun(1,c)**3)-np.sqrt(cm3**2/cm2**3))
    
        from scipy import optimize
        cHat = optimize.fminbound(cfun, -2, 5) # shape 
        def bfun(b):
            return abs(cm2fun(b,cHat)-cm2)
        bHat = optimize.fminbound(bfun,-5,30) # scale 
        def afun(a):
            return abs(m1fun(a,bHat,cHat)-m1)
        aHat = optimize.fminbound(afun,-5,30) # location
    
        return cHat, aHat, bHat # shape, location, scale 
         
    df['hs'] = df[var1].values
    df['tp'] = Tp_correction(df[var2].values)
    
    interval = ((df.index[-1]-df.index[0]).days + 1)*24/df.shape[0] # in hours 
    
    import scipy.stats as stats
    from scipy.signal import find_peaks
    from matplotlib import pyplot as plt
    from scipy.optimize import curve_fit
   
    # calculate lognormal and weibull parameters and plot the PDFs 
    mu = np.mean(np.log(df.hs.values)) # mean of ln(Hs)
    std = np.std(np.log(df.hs.values)) # standard deviation of ln(Hs)
    alpha = mu
    sigma = std
    
    h = np.linspace(start=0.01, stop=30, num=1500)
    pdf_Hs1 = h*0
    pdf_Hs2 = h*0
    
    if 0 < mu < 5 : 
    	pdf_Hs1 = 1/(np.sqrt(2*np.pi)*alpha*h)*np.exp(-(np.log(h)-sigma)**2/(2*alpha**2))
    else:
    	param = stats.lognorm.fit(df.hs.values,) # shape, loc, scale
    	pdf_lognorm = stats.lognorm.pdf(h, param[0], loc=param[1], scale=param[2])
    	pdf_Hs1 = pdf_lognorm
    
    param = Weibull_method_of_moment(df.hs.values) #stats.weibull_min.fit(df.hs.values) # shape, loc, scale
    pdf_Hs2 = stats.weibull_min.pdf(h, param[0], loc=param[1], scale=param[2])
    
    
    # Find the index where two PDF cut, between P60 and P99 
    for i in range(len(h)):
        if abs(h[i]-np.percentile(df.hs.values,60)) < 0.1:
            i1=i
            
        if abs(h[i]-np.percentile(df.hs.values,99)) < 0.1:
            i2=i
            
    epsilon=abs(pdf_Hs1[i1:i2]-pdf_Hs2[i1:i2])
    param = find_peaks(1/epsilon)
    try:
    	index = param[0][1]
    except:
    	try:
    	    index = param[0][0]
    	except:
            index = np.where(epsilon == epsilon.min())[0]
    index = index + i1
        
    # Merge two functions and do smoothing around the cut 
    eta = h[index]
    pdf_Hs = h*0
    for i in range(len(h)):
        if h[i] < eta : 
            pdf_Hs[i] = pdf_Hs1[i]
        else:
            pdf_Hs[i] = pdf_Hs2[i]
            
    for i in range(len(h)):
        if eta-0.5 < h[i] < eta+0.5 : 
            pdf_Hs[i] = np.mean(pdf_Hs[i-10:i+10])
    
            
    #####################################################
    # calcualte a1, a2, a3, b1, b2, b3 
    # firstly calcualte mean_hs, mean_lnTp, variance_lnTp 
    Tp = df.tp.values
    Hs = df.hs.values
    maxHs = max(Hs)
    if maxHs<2 : 
        intx=0.05
    elif maxHs>=2 and maxHs<3 :
        intx=0.1
    elif maxHs>=3 and maxHs<4 :
        intx=0.2
    elif maxHs>=4 and maxHs<10 :
        intx=0.5
    else : 
        intx=1.0;
    
    mean_hs = []
    variance_lnTp = []
    mean_lnTp = []
    
    hs_bin = np.arange(0,maxHs+intx,intx)
    for i in range(len(hs_bin)-1):
        idxs = np.where((hs_bin[i]<=Hs) & (Hs<hs_bin[i+1]))
        if Hs[idxs].shape[0] > 15 : 
            mean_hs.append(np.mean(Hs[idxs]))
            mean_lnTp.append(np.mean(np.log(Tp[idxs])))
            variance_lnTp.append(np.var(np.log(Tp[idxs])))
    
    mean_hs = np.asarray(mean_hs)
    mean_lnTp = np.asarray(mean_lnTp)
    variance_lnTp = np.asarray(variance_lnTp)
    
    # calcualte a1, a2, a3
    def Gauss3(x, a1, a2):
        y = a1 + a2*x**0.36
        return y
    parameters, covariance = curve_fit(Gauss3, mean_hs, mean_lnTp)
    a1 = parameters[0]
    a2 = parameters[1]
    a3 = 0.36
    
    # calcualte b1, b2, b3 
    def Gauss4(x, b2, b3):
        y = 0.005 + b2*np.exp(-x*b3)
        return y
    start = 1
    x = mean_hs[start:]
    y = variance_lnTp[start:]
    parameters, covariance = curve_fit(Gauss4, x, y)
    b1 = 0.005
    b2 = parameters[0]
    b3 = parameters[1]
    
    
    # calculate pdf Hs, Tp 
    t = np.linspace(start=0.01, stop=40, num=2000)
    
    f_Hs_Tp = np.zeros((len(h), len(t)))
    pdf_Hs_Tp=f_Hs_Tp*0
    
    for i in range(len(h)):
        mu = a1 + a2*h[i]**a3
        std2 = b1 + b2*np.exp(-b3*h[i])
        std = np.sqrt(std2)
        
        f_Hs_Tp[i,:] = 1/(np.sqrt(2*np.pi)*std*t)*np.exp(-(np.log(t)-mu)**2/(2*std2))
        pdf_Hs_Tp[i,:] = pdf_Hs[i]*f_Hs_Tp[i,:]
        
        
    def Hs_Tp_curve(data,pdf_Hs,pdf_Hs_Tp,f_Hs_Tp,h,t,X=100):
        
        # RVE of X years 
        shape, loc, scale = Weibull_method_of_moment(data) # shape, loc, scale
        
        if X == 1 : 
            period=1.5873*365.2422*24/interval
        else :
            period=X*365.2422*24/interval
        rve_X = stats.weibull_min.isf(1/period, shape, loc, scale)
        
        # Find index of Hs=value
        epsilon = abs(h - rve_X)
        param = find_peaks(1/epsilon) # to find the index of bottom
        index = param[0][0]     # the  index of Hs=value
        
        # Find peak of pdf at Hs=RVE of X year 
        pdf_Hs_Tp_X = pdf_Hs_Tp[index,:] # Find pdf at RVE of X year 
        param = find_peaks(pdf_Hs_Tp_X) # find the peak
        index = param[0][0]
        f_Hs_Tp_100=pdf_Hs_Tp_X[index]
    
        
        h1=[]
        t1=[]
        t2=[]
        for i in range(len(h)):
            f3_ = f_Hs_Tp_100/pdf_Hs[i]
            f3 = f_Hs_Tp[i,:]
            epsilon = abs(f3-f3_) # the difference 
            para = find_peaks(1/epsilon) # to find the bottom
            index = para[0]
            if t[index].shape[0] == 2 :
                h1.append(h[i])
                t1.append(t[index][0])
                t2.append(t[index][1])
        
        h1=np.asarray(h1)
        t1=np.asarray(t1)
        t2=np.asarray(t2)
        t3 = np.concatenate((t1, t2[::-1])) # to get correct circle order 
        h3 = np.concatenate((h1, h1[::-1])) # to get correct circle order 
        t3 = np.concatenate((t3, t1[0:1])) # connect the last to the first point  
        h3 = np.concatenate((h3, h1[0:1])) # connect the last to the first point  

        df = pd.DataFrame()
        df['hs']=h1
        df['t1']=t1
        df['t2']=t2
      
        return t3,h3,X,df


        
    def DVN_steepness(df,h,t,max_y=max(periods)):
        ## steepness 
        X = max_y # get max 500 year 
        period=X*365.2422*24/interval
        shape, loc, scale = Weibull_method_of_moment(df.hs.values) # shape, loc, scale
        rve_X = stats.weibull_min.isf(1/period, shape, loc, scale)
        
        h1=[]
        t1=[]
        h2=[]
        t2=[]
        h3=[]
        t3=[]
        g = 9.80665
        j15 = 10000
        for j in range(len(t)):
            if t[j]<=8 :
                Sp=1/15
                temp = Sp * g * t[j]**2 /(2*np.pi)
                if temp <= rve_X:
                    h1.append(temp)
                    t1.append(t[j])
            
                j8=j # t=8
                h1_t8=temp
                t8=t[j]
            elif t[j]>=15 :
                Sp=1/25 
                temp = Sp * g * t[j]**2 /(2*np.pi)
                if temp <= rve_X:
                    h3.append(temp)
                    t3.append(t[j])
                if j < j15 :
                    j15=j # t=15
                    h3_t15=temp
                    t15=t[j]
    
        xp = [t8, t15]
        fp = [h1_t8, h3_t15]
        t2_=t[j8+1:j15]
        h2_=np.interp(t2_, xp, fp)
        for i in range(len(h2_)):
            if h2_[i] <= rve_X:
                h2.append(h2_[i])
                t2.append(t2_[i])
    
        h_steepness=np.asarray(h1+h2+h3)
        t_steepness=np.asarray(t1+t2+t3)
        
        return t_steepness, h_steepness
        
        
        
    def find_percentile(data,pdf_Hs_Tp,h,t,p,max_y=max(periods)):
        ## find pecentile
        # RVE of X years 
        X = max_y # get max 500 year 
        period=X*365.2422*24/interval
        shape, loc, scale = Weibull_method_of_moment(data) # shape, loc, scale
        rve_X = stats.weibull_min.isf(1/period, shape, loc, scale)
        epsilon = abs(h - rve_X)
        param = find_peaks(1/epsilon) # to find the index of bottom
        index_X = param[0][0]     # the  index of Hs=value
        
        
        h1=[]
        t1=[]
        # Find peak of pdf at Hs=RVE of X year 
        for i in range(index_X):
            pdf_Hs_Tp_X = pdf_Hs_Tp[i,:] # Find pdf at RVE of X year 
            sum_pdf = sum(pdf_Hs_Tp_X)
            for j in range(len(pdf_Hs_Tp_X)):
                if (sum(pdf_Hs_Tp_X[:j])/sum_pdf <= p/100) and (sum(pdf_Hs_Tp_X[:j+1])/sum_pdf >= p/100) : 
                    #print (i, h[i],j,t[j])
                    t1.append(t[j])
                    h1.append(h[i])
                    break 
        h1=np.asarray(h1)
        t1=np.asarray(t1)
    
        return t1,h1
        
           
    t_steepness, h_steepness = DVN_steepness(df,h,t)
    percentile05 = find_percentile(df.hs.values,pdf_Hs_Tp,h,t,5)
    percentile50 = find_percentile(df.hs.values,pdf_Hs_Tp,h,t,50)
    percentile95 = find_percentile(df.hs.values,pdf_Hs_Tp,h,t,95)
    

    plt.figure(figsize=(8,6))
    df = df[df['hs'] >= 0.1]
    fig, ax = plt.subplots()
    if density_plot is False: 
        plt.scatter(df.tp.values,df.hs.values,c='red',label='data',s=3)
    else:
        import seaborn as sns
        sns.set_theme(style="ticks")
        g = sns.jointplot(x=df.tp.values, y=df.hs.values, kind="hex", color="#5d5d60",joint_kws={'gridsize':40, 'bins':'log'})


    for i in range(len(periods)):
        param = Hs_Tp_curve(df.hs.values,pdf_Hs,pdf_Hs_Tp,f_Hs_Tp,h,t,X=periods[i])
        plt.plot(param[0],param[1],label=str(param[2])+'-year')
        if save_rve :
            param[3].to_csv(str(param[2])+'_year.csv', index=False)    
        
   
    plt.plot(t_steepness,h_steepness,'k--',label='steepness')
    
    plt.plot(percentile50[0],percentile50[1],'g',label='Tp-mean',linewidth=5)
    plt.plot(percentile05[0],percentile05[1],'g:',label='Tp-5%',linewidth=2)
    plt.plot(percentile95[0],percentile95[1],'g--',label='Tp-95%',linewidth=2)

    plt.xlabel('Tp - Peak Period [s]')
    plt.suptitle(title)
    plt.ylabel('Hs - Significant Wave Height [m]')
    plt.grid()
    plt.legend() 
    plt.savefig(file_out,dpi=100,facecolor='white',bbox_inches='tight')
    
<<<<<<< HEAD
    return 

def Weibull_method_of_moment(X):
    import scipy.stats as stats
    X=X+0.0001;
    n=len(X);
    m1 = np.mean(X);
    cm1=np.mean((X-np.mean(X))**1);
    m2 = np.var(X);
    cm2=np.mean((X-np.mean(X))**2);
    m3 = stats.skew(X);
    cm3 = np.mean((X-np.mean(X))**3);
   
    from scipy.special import gamma
    def m1fun(a,b,c):
        return a+b*gamma(1+1/c)
    def cm2fun(b,c):
        return b**2*(gamma(1+2/c)-gamma(1+1/c)**2)
    def cm3fun(b,c):
        return b**3*(gamma(1+3/c)-3*gamma(1+1/c)*gamma(1+2/c)+2*gamma(1+1/c)**3)
    def cfun(c):
        return abs(np.sqrt(cm3fun(1,c)**2/cm2fun(1,c)**3)-np.sqrt(cm3**2/cm2**3))
   
    from scipy import optimize
    cHat = optimize.fminbound(cfun, -2, 5) # shape
    def bfun(b):
        return abs(cm2fun(b,cHat)-cm2)
    bHat = optimize.fminbound(bfun,-5,30) # scale
    def afun(a):
        return abs(m1fun(a,bHat,cHat)-m1)
    aHat = optimize.fminbound(afun,-5,30) # location
  
    return cHat, aHat, bHat # shape, location, scale
=======
    return

>>>>>>> 990316f6

def plot_bounds(file='NORA10_6036N_0336E.1958-01-01.2022-12-31.txt'):
    from metocean_stats.stats import general_stats, extreme_stats, dir_stats, aux_funcs
    import pandas as pd 
    import numpy as np 
    from scipy.stats import weibull_min
    import scipy.stats as stats
    import matplotlib.pyplot as plt
    
    def readNora10File(file):
        df = pd.read_csv(file, delim_whitespace=True, header=3) # sep=' ', header=None,0,1,2,3
        df.index= pd.to_datetime(df.YEAR*1000000+df.M*10000+df.D*100+df.H,format='%Y%m%d%H')
        df['tp_corr_nora10'] = aux_funcs.Tp_correction(df.TP.values)
        return df
    
    
    def Weibull_method_of_moment(X):
        X=X+0.0001; 
        n=len(X);
        m1 = np.mean(X);
        cm1=np.mean((X-np.mean(X))**1);
        m2 = np.var(X);
        cm2=np.mean((X-np.mean(X))**2);
        m3 = stats.skew(X);
        cm3 = np.mean((X-np.mean(X))**3);
    
        from scipy.special import gamma
        def m1fun(a,b,c):
            return a+b*gamma(1+1/c)
        def cm2fun(b,c):
            return b**2*(gamma(1+2/c)-gamma(1+1/c)**2)
        def cm3fun(b,c):
            return b**3*(gamma(1+3/c)-3*gamma(1+1/c)*gamma(1+2/c)+2*gamma(1+1/c)**3)
        def cfun(c):
            return abs(np.sqrt(cm3fun(1,c)**2/cm2fun(1,c)**3)-np.sqrt(cm3**2/cm2**3))
    
        from scipy import optimize
        cHat = optimize.fminbound(cfun, -2, 5) # shape 
        def bfun(b):
            return abs(cm2fun(b,cHat)-cm2)
        bHat = optimize.fminbound(bfun,-5,30) # scale 
        def afun(a):
            return abs(m1fun(a,bHat,cHat)-m1)
        aHat = optimize.fminbound(afun,-5,30) # location
    
        return cHat, aHat, bHat # shape, location, scale 
    
    
    
    df = readNora10File(file)
    
    # Fit Weibull distribution to your data and estimate parameters
    data = df.HS.values  # Your data
    shape, loc, scale = Weibull_method_of_moment(data)
    
    # Define return periods
    periods = np.arange(1.5873, 10000, 100) 
    return_periods = periods
    return_periods = return_periods*365.2422*24/3
    # Calculate return values
    return_values = weibull_min.ppf(1 - 1 / return_periods, shape, loc, scale)
    
    # Bootstrap to estimate confidence bounds
    num_bootstrap_samples = 1000
    bootstrap_return_values = []
    for _ in range(num_bootstrap_samples):
        # Resample data with replacement
        bootstrap_sample = np.random.choice(data, size=1000, replace=True)
        
        # Fit Weibull distribution to resampled data
        shape_b, loc_b, scale_b = Weibull_method_of_moment(bootstrap_sample)
        # Calculate return values for resampled distribution
        bootstrap_return_values.append(weibull_min.ppf(1 - 1 / return_periods, shape_b, loc_b, scale_b))
    
    # Calculate confidence bounds
    lower_bounds = np.percentile(bootstrap_return_values, 2.5, axis=0)
    upper_bounds = np.percentile(bootstrap_return_values, 97.5, axis=0)
    
    
    
    modelled_data = pd.DataFrame()
    modelled_data['return value'] = return_values
    modelled_data['lower ci'] =     lower_bounds
    modelled_data['upper ci'] =     upper_bounds
    modelled_data['return period'] = periods
    
    
    
    # Generate some random data
    x = modelled_data['return period'].values #np.linspace(0, 10, 100)
    y = modelled_data['return value'].values ##np.sin(x)
    
    # Generate upper and lower bounds
    upper_bound = modelled_data['upper ci'].values
    lower_bound = modelled_data['lower ci'].values
    
    # Plot the data
    plt.plot(x, y, label='Weibull')
    plt.xscale('log')
    plt.fill_between(x, lower_bound, upper_bound, color='gray', alpha=0.3, label='Bounds')
    plt.xlabel('Years')
    plt.ylabel('Waves')
    plt.title('Plot with Bounds')
    plt.legend()
    
    return <|MERGE_RESOLUTION|>--- conflicted
+++ resolved
@@ -1292,7 +1292,6 @@
     plt.legend() 
     plt.savefig(file_out,dpi=100,facecolor='white',bbox_inches='tight')
     
-<<<<<<< HEAD
     return 
 
 def Weibull_method_of_moment(X):
@@ -1326,10 +1325,7 @@
     aHat = optimize.fminbound(afun,-5,30) # location
   
     return cHat, aHat, bHat # shape, location, scale
-=======
-    return
-
->>>>>>> 990316f6
+
 
 def plot_bounds(file='NORA10_6036N_0336E.1958-01-01.2022-12-31.txt'):
     from metocean_stats.stats import general_stats, extreme_stats, dir_stats, aux_funcs
