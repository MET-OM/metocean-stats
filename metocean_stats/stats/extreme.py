--- conflicted
+++ resolved
@@ -623,13 +623,8 @@
     pdf_Hs2 = h*0
     
     if 0 < mu < 5 : 
-<<<<<<< HEAD
-    	#pdf_Hs1 = 1/(np.sqrt(2*np.pi)*alpha*h)*np.exp(-(np.log(h)-sigma)**2/(2*alpha**2)) #the first one implemented
-        pdf_Hs1 = 1/(np.sqrt(2*np.pi)*sigma*h)*np.exp(-(np.log(h)-alpha)**2/(2*sigma**2))
-=======
       #Based on Moan et al. (2005), "Uncertainty of wave-induced response of marine structures due to long-term variation of extratropical wave conditions":
     	pdf_Hs1 = 1/(np.sqrt(2*np.pi)*sigma*h)*np.exp(-(np.log(h)-alpha)**2/(2*sigma**2))
->>>>>>> 125f85a3
     else:
         param = stats.lognorm.fit(df.hs.values,) # shape, loc, scale
         pdf_lognorm = stats.lognorm.pdf(h, param[0], loc=param[1], scale=param[2])
