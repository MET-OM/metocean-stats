"""
This is the Stats-module that contains functions for stastistics of metocean data.

Copyright 2023, Konstantinos Christakos, MET Norway
"""


from .dir import *
from .extreme import *
from .general import *
<<<<<<< HEAD
from .climate import *
=======
from .spectra import *
>>>>>>> cb792d06
<|MERGE_RESOLUTION|>--- conflicted
+++ resolved
@@ -8,8 +8,5 @@
 from .dir import *
 from .extreme import *
 from .general import *
-<<<<<<< HEAD
 from .climate import *
-=======
-from .spectra import *
->>>>>>> cb792d06
+from .spectra import *