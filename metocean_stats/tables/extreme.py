--- conflicted
+++ resolved
@@ -745,22 +745,12 @@
     Function written by clio-met
     """
     if ((percentile is None) and (return_period is None)):
-<<<<<<< HEAD
         raise ValueError('Please specify either a percentile or a return period in years')
-    if percentile is not None:
+    if not(percentile is None):
         lev,woca,cca=stats.cca_profiles(data,var=var,month=month,percentile=percentile)
-    if return_period is not None:
-        lev,woca,cca=stats.cca_profiles(data,var=var,month=month,return_period=return_period,distribution=distribution,method=method,threshold=threshold)
-    # list_ind=[]
-=======
-        print('Please specify either a percentile or a return period in years')
-        sys.exit()
-    if not(percentile is None):
-        lev,woca,cca=cca_profiles(data,var=var,month=month,percentile=percentile)
     if not(return_period is None):
-        lev,woca,cca=cca_profiles(data,var=var,month=month,return_period=return_period,distribution=distribution,method=method,threshold=threshold,max=max)
+        lev,woca,cca=stats.cca_profiles(data,var=var,month=month,return_period=return_period,distribution=distribution,method=method,threshold=threshold,max=max)
     list_ind=[]
->>>>>>> 73f40ff3
     columns=['Depth [m]']+[d for d in lev]+['Worst case']
     table = np.zeros((len(lev),len(lev)+2))
     nd=len(lev)
